# Changelog

- next
<<<<<<< HEAD
    - [PR #184 - adds "ignoreAltitude" to LocationNode](https://github.com/ProjectDent/ARKit-CoreLocation/pull/184)
=======
    - [PR #182 - child node scaling](https://github.com/ProjectDent/ARKit-CoreLocation/pull/182)
>>>>>>> 0266b4bf
    - [PR #181 - Cleans up warnings](https://github.com/ProjectDent/ARKit-CoreLocation/pull/181)
    - [PR #177 - Fixes the workspace schemes](https://github.com/ProjectDent/ARKit-CoreLocation/pull/177)
    - [PR #176 - Fixes issue #164](https://github.com/ProjectDent/ARKit-CoreLocation/pull/176)
        - Fixes an issue where dismissing the ARCL Scene View can make other UIs unusable
        - Creating LocationNodes from a UIView now just creates an image from that view and uses the image.
    - [PR #171 - Support Carthage and open SceneLocationView for extension](https://github.com/ProjectDent/ARKit-CoreLocation/pull/171)
- 1.1.0
    - [PR #159 - Directions (Routes) and AR Polylines](https://github.com/ProjectDent/ARKit-CoreLocation/pull/159)
        - Adds the ability to take an array of `MKRoute` objects and render it as a route in AR (similar to the demo gif on the README)
        - Updates the demo app to allow you to demonstrate this capability<|MERGE_RESOLUTION|>--- conflicted
+++ resolved
@@ -1,11 +1,8 @@
 # Changelog
 
 - next
-<<<<<<< HEAD
     - [PR #184 - adds "ignoreAltitude" to LocationNode](https://github.com/ProjectDent/ARKit-CoreLocation/pull/184)
-=======
     - [PR #182 - child node scaling](https://github.com/ProjectDent/ARKit-CoreLocation/pull/182)
->>>>>>> 0266b4bf
     - [PR #181 - Cleans up warnings](https://github.com/ProjectDent/ARKit-CoreLocation/pull/181)
     - [PR #177 - Fixes the workspace schemes](https://github.com/ProjectDent/ARKit-CoreLocation/pull/177)
     - [PR #176 - Fixes issue #164](https://github.com/ProjectDent/ARKit-CoreLocation/pull/176)
