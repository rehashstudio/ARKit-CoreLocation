# Changelog

- next
<<<<<<< HEAD
    - [PR #183 - Scaling schemes](https://github.com/ProjectDent/ARKit-CoreLocation/pull/183)
=======
    - [PR #184 - adds "ignoreAltitude" to LocationNode](https://github.com/ProjectDent/ARKit-CoreLocation/pull/184)
    - [PR #182 - child node scaling](https://github.com/ProjectDent/ARKit-CoreLocation/pull/182)
>>>>>>> f05806c0
    - [PR #181 - Cleans up warnings](https://github.com/ProjectDent/ARKit-CoreLocation/pull/181)
    - [PR #177 - Fixes the workspace schemes](https://github.com/ProjectDent/ARKit-CoreLocation/pull/177)
    - [PR #176 - Fixes issue #164](https://github.com/ProjectDent/ARKit-CoreLocation/pull/176)
        - Fixes an issue where dismissing the ARCL Scene View can make other UIs unusable
        - Creating LocationNodes from a UIView now just creates an image from that view and uses the image.
    - [PR #171 - Support Carthage and open SceneLocationView for extension](https://github.com/ProjectDent/ARKit-CoreLocation/pull/171)
- 1.1.0
    - [PR #159 - Directions (Routes) and AR Polylines](https://github.com/ProjectDent/ARKit-CoreLocation/pull/159)
        - Adds the ability to take an array of `MKRoute` objects and render it as a route in AR (similar to the demo gif on the README)
        - Updates the demo app to allow you to demonstrate this capability<|MERGE_RESOLUTION|>--- conflicted
+++ resolved
@@ -1,12 +1,9 @@
 # Changelog
 
 - next
-<<<<<<< HEAD
+    - [PR #184 - adds "ignoreAltitude" to LocationNode](https://github.com/ProjectDent/ARKit-CoreLocation/pull/184)
     - [PR #183 - Scaling schemes](https://github.com/ProjectDent/ARKit-CoreLocation/pull/183)
-=======
-    - [PR #184 - adds "ignoreAltitude" to LocationNode](https://github.com/ProjectDent/ARKit-CoreLocation/pull/184)
     - [PR #182 - child node scaling](https://github.com/ProjectDent/ARKit-CoreLocation/pull/182)
->>>>>>> f05806c0
     - [PR #181 - Cleans up warnings](https://github.com/ProjectDent/ARKit-CoreLocation/pull/181)
     - [PR #177 - Fixes the workspace schemes](https://github.com/ProjectDent/ARKit-CoreLocation/pull/177)
     - [PR #176 - Fixes issue #164](https://github.com/ProjectDent/ARKit-CoreLocation/pull/176)
