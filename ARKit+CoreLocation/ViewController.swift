--- conflicted
+++ resolved
@@ -88,7 +88,6 @@
     }
 
     @objc func updateUserLocation() {
-<<<<<<< HEAD
 //        guard let currentLocation = sceneLocationView.currentLocation else { return }
 //
 //        DispatchQueue.main.async {
@@ -144,62 +143,6 @@
 //                }
 //            }
 //        }
-=======
-        guard let currentLocation = sceneLocationView.currentLocation() else {
-            return
-        }
-
-        DispatchQueue.main.async {
-            if let bestEstimate = self.sceneLocationView.bestLocationEstimate(),
-                let position = self.sceneLocationView.currentScenePosition() {
-                print("")
-                print("Fetch current location")
-                print("best location estimate, position: \(bestEstimate.position), location: \(bestEstimate.location.coordinate), accuracy: \(bestEstimate.location.horizontalAccuracy), date: \(bestEstimate.location.timestamp)")
-                print("current position: \(position)")
-
-                let translation = bestEstimate.translatedLocation(to: position)
-
-                print("translation: \(translation)")
-                print("translated location: \(currentLocation)")
-                print("")
-            }
-
-            if self.userAnnotation == nil {
-                self.userAnnotation = MKPointAnnotation()
-                self.mapView.addAnnotation(self.userAnnotation!)
-            }
-
-            UIView.animate(withDuration: 0.5, delay: 0, options: UIView.AnimationOptions.allowUserInteraction, animations: {
-                self.userAnnotation?.coordinate = currentLocation.coordinate
-            }, completion: nil)
-
-            if self.centerMapOnUserLocation {
-                UIView.animate(withDuration: 0.45, delay: 0, options: UIView.AnimationOptions.allowUserInteraction, animations: {
-                    self.mapView.setCenter(self.userAnnotation!.coordinate, animated: false)
-                }, completion: { _ in
-                    self.mapView.region.span = MKCoordinateSpan(latitudeDelta: 0.0005, longitudeDelta: 0.0005)
-                })
-            }
-
-            if self.displayDebugging {
-                let bestLocationEstimate = self.sceneLocationView.bestLocationEstimate()
-
-                if bestLocationEstimate != nil {
-                    if self.locationEstimateAnnotation == nil {
-                        self.locationEstimateAnnotation = MKPointAnnotation()
-                        self.mapView.addAnnotation(self.locationEstimateAnnotation!)
-                    }
-
-                    self.locationEstimateAnnotation!.coordinate = bestLocationEstimate!.location.coordinate
-                } else {
-                    if self.locationEstimateAnnotation != nil {
-                        self.mapView.removeAnnotation(self.locationEstimateAnnotation!)
-                        self.locationEstimateAnnotation = nil
-                    }
-                }
-            }
-        }
->>>>>>> dea9ae96
     }
 
     @objc func updateInfoLabel() {
@@ -276,7 +219,8 @@
         return LocationAnnotationNode(location: location, image: image)
     }
 
-    func buildViewNode(latitude: CLLocationDegrees, longitude: CLLocationDegrees, altitude: CLLocationDistance, text: String) -> LocationAnnotationNode {
+    func buildViewNode(latitude: CLLocationDegrees, longitude: CLLocationDegrees,
+                       altitude: CLLocationDistance, text: String) -> LocationAnnotationNode {
         let coordinate = CLLocationCoordinate2D(latitude: latitude, longitude: longitude)
         let location = CLLocation(coordinate: coordinate, altitude: altitude)
         let label = UILabel(frame: CGRect(x: 0, y: 0, width: 100, height: 100))
