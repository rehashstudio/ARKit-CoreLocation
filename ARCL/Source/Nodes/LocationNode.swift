////
////  SceneAnnotation.swift
////  ARKit+CoreLocation
////
////  Created by Andrew Hart on 02/07/2017.
////  Copyright © 2017 Project Dent. All rights reserved.
////

import Foundation
import SceneKit
import CoreLocation

/// This node type enables the client to have access to the view or image that
/// was used to initialize the `LocationAnnotationNode`.
open class AnnotationNode: SCNNode {
    public var view: UIView?
    public var image: UIImage?

    public init(view: UIView?, image: UIImage?) {
        super.init()
        self.view = view
        self.image = image
    }

    required public init?(coder aDecoder: NSCoder) {
        fatalError("init(coder:) has not been implemented")
    }
}

/// A location node can be added to a scene using a coordinate.
///
/// Its scale and position should not be adjusted, as these are used for scene
/// layout purposes.  To adjust the scale and position of items within a node,
/// you can add them to a child node and adjust them there
open class LocationNode: SCNNode {
    var locationEstimateMethod: LocationEstimateMethod = .mostRelevantEstimate

    /// Location can be changed and confirmed later by SceneLocationView.
    public var location: CLLocation!

    /// A general purpose tag that can be used to find nodes already added to a SceneLocationView
    public var tag: String?

    /// Whether the location of the node has been confirmed.
    /// This is automatically set to true when you create a node using a location.
    /// Otherwise, this is false, and becomes true once the user moves 100m away from the node,
    /// except when the locationEstimateMethod is set to use Core Location data only,
    /// as then it becomes true immediately.
    public var locationConfirmed: Bool {
        return location != nil
    }

    /// Whether a node's position should be adjusted on an ongoing basis
    /// based on its' given location.
    /// This only occurs when a node's location is within 100m of the user.
    /// Adjustment doesn't apply to nodes without a confirmed location.
    /// When this is set to false, the result is a smoother appearance.
    /// When this is set to true, this means a node may appear to jump around
    /// as the user's location estimates update,
    /// but the position is generally more accurate.
    /// Defaults to true.
    public var continuallyAdjustNodePositionWhenWithinRange = true

    /// Whether a node's position and scale should be updated automatically on a continual basis.
    /// This should only be set to false if you plan to manually update position and scale
    /// at regular intervals. You can do this with `SceneLocationView`'s `updatePositionOfLocationNode`.
    public var continuallyUpdatePositionAndScale = true

<<<<<<< HEAD
    /// The scheme to use for scaling
    public var scalingScheme: ScalingScheme = .normal
=======
    /// Whether the node should be scaled relative to its distance from the camera
    /// Default value (false) scales it to visually appear at the same size no matter the distance
    /// Setting to true causes annotation nodes to scale like a regular node
    /// Scaling relative to distance may be useful with local navigation-based uses
    /// For landmarks in the distance, the default is correct
    public var scaleRelativeToDistance = false

    /// Whether the node should appear at the same altitude of the user
    /// May be useful when you don't know the real altitude of the node
    /// When set to true, the node will stay at the same altitude of the user
    public var ignoreAltitude = false
>>>>>>> f05806c0

    public init(location: CLLocation?) {
        self.location = location
        super.init()
    }

    required public init?(coder aDecoder: NSCoder) {
        fatalError("init(coder:) has not been implemented")
    }

    internal func location(_ bestLocationEstimate: SceneLocationEstimate?) -> CLLocation {
        if locationConfirmed || locationEstimateMethod == .coreLocationDataOnly {
            return location!
        }

        if let bestLocationEstimate = bestLocationEstimate,
            location == nil || bestLocationEstimate.location.horizontalAccuracy < location!.horizontalAccuracy {
            return bestLocationEstimate.translatedLocation(to: position)
        } else {
            return location!
        }
    }

    internal func adjustedDistance(setup: Bool, position: SCNVector3, locationNodeLocation: CLLocation,
                                   locationManager: SceneLocationManager) -> CLLocationDistance {
        guard let location = locationManager.currentLocation else {
            return 0.0
        }

        // Position is set to a position coordinated via the current position
        let distance = self.location(locationManager.bestLocationEstimate).distance(from: location)

        var locationTranslation = location.translation(toLocation: locationNodeLocation)
        locationTranslation.altitudeTranslation = ignoreAltitude ? 0 : locationTranslation.altitudeTranslation

        let adjustedDistance: CLLocationDistance
        if locationConfirmed && (distance > 100 || continuallyAdjustNodePositionWhenWithinRange || setup) {
            if distance > 100 {
                //If the item is too far away, bring it closer and scale it down
                let scale = 100 / Float(distance)

                adjustedDistance = distance * Double(scale)

                let adjustedTranslation = SCNVector3( x: Float(locationTranslation.longitudeTranslation) * scale,
                                                      y: Float(locationTranslation.altitudeTranslation) * scale,
                                                      z: Float(locationTranslation.latitudeTranslation) * scale)
                self.position = SCNVector3( x: position.x + adjustedTranslation.x,
                                            y: position.y + adjustedTranslation.y,
                                            z: position.z - adjustedTranslation.z)
                self.scale = SCNVector3(x: scale, y: scale, z: scale)
            } else {
                adjustedDistance = distance
                self.position = SCNVector3( x: position.x + Float(locationTranslation.longitudeTranslation),
                                            y: position.y + Float(locationTranslation.altitudeTranslation),
                                            z: position.z - Float(locationTranslation.latitudeTranslation))
                self.scale = SCNVector3(x: 1, y: 1, z: 1)
            }
        } else {
            //Calculates distance based on the distance within the scene, as the location isn't yet confirmed
            adjustedDistance = Double(position.distance(to: position))

            scale = SCNVector3(x: 1, y: 1, z: 1)
        }

        return adjustedDistance
    }

    func updatePositionAndScale(setup: Bool = false, scenePosition: SCNVector3?, locationNodeLocation nodeLocation: CLLocation,
                                locationManager: SceneLocationManager, onCompletion: (() -> Void)) {
        guard let position = scenePosition, locationManager.currentLocation != nil else {
            return
        }

        SCNTransaction.begin()
        SCNTransaction.animationDuration = setup ? 0.0 : 0.1

        _ = self.adjustedDistance(setup: setup, position: position,
                                  locationNodeLocation: nodeLocation, locationManager: locationManager)

        SCNTransaction.commit()

        onCompletion()
    }
}<|MERGE_RESOLUTION|>--- conflicted
+++ resolved
@@ -66,10 +66,6 @@
     /// at regular intervals. You can do this with `SceneLocationView`'s `updatePositionOfLocationNode`.
     public var continuallyUpdatePositionAndScale = true
 
-<<<<<<< HEAD
-    /// The scheme to use for scaling
-    public var scalingScheme: ScalingScheme = .normal
-=======
     /// Whether the node should be scaled relative to its distance from the camera
     /// Default value (false) scales it to visually appear at the same size no matter the distance
     /// Setting to true causes annotation nodes to scale like a regular node
@@ -81,7 +77,9 @@
     /// May be useful when you don't know the real altitude of the node
     /// When set to true, the node will stay at the same altitude of the user
     public var ignoreAltitude = false
->>>>>>> f05806c0
+
+    /// The scheme to use for scaling
+    public var scalingScheme: ScalingScheme = .normal
 
     public init(location: CLLocation?) {
         self.location = location
