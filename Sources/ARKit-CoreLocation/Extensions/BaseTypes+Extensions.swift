//
//  BaseTypes+Extensions.swift
//  ARKit+CoreLocation
//
//  Created by Ilya Seliverstov on 08/08/2017.
//  Copyright © 2017 Project Dent. All rights reserved.
//

import Foundation

<<<<<<< HEAD
=======
public extension Double {

    /// Returns radians. Distance divided by the WGS-84 equatorial radius. Dubious geodesy.
    var metersToLatitude: Double {
        return self / (6_378_137.0)
    }

    /// Returns radians. Distance divided by the WGS-84 polar radius. Dubious geodesy; invalid except at equator.
    var metersToLongitude: Double {
        return self / (6_356_752.3)
    }

    var short: String { return String(format: "%.02f", self) }

}

>>>>>>> d6c23c5d
public extension Float {
    var short: String { return String(format: "%.2f", self) }
}

public extension Int {
    var short: String { return String(format: "%02d", self) }
    var short3: String { return String(format: "%03d", self / 1_000_000) }
}<|MERGE_RESOLUTION|>--- conflicted
+++ resolved
@@ -8,25 +8,10 @@
 
 import Foundation
 
-<<<<<<< HEAD
-=======
 public extension Double {
-
-    /// Returns radians. Distance divided by the WGS-84 equatorial radius. Dubious geodesy.
-    var metersToLatitude: Double {
-        return self / (6_378_137.0)
-    }
-
-    /// Returns radians. Distance divided by the WGS-84 polar radius. Dubious geodesy; invalid except at equator.
-    var metersToLongitude: Double {
-        return self / (6_356_752.3)
-    }
-
     var short: String { return String(format: "%.02f", self) }
-
 }
 
->>>>>>> d6c23c5d
 public extension Float {
     var short: String { return String(format: "%.2f", self) }
 }
